--- conflicted
+++ resolved
@@ -1,29 +1,16 @@
 import hashlib
 import hmac
-<<<<<<< HEAD
 import trio
+import traceback
+
+from construct import ConstructError
 from ...cryptography import rc4
-
 from ..errors import ProtocolError
 from ..net import packets
 from ..net.packets import headers
 from ..net.packets.auth_packets import AuthResponse, default_addon_bytes
 from ..net.packets.constants import Expansion, Opcode
 from ..net.packets.headers import ServerHeader
-=======
-import traceback
-
-import arc4
-import trio
-from construct import ConstructError
-
-from pont.client.world.errors import ProtocolError
-from pont.client.world.net import packets
-from pont.client.world.net.packets import headers
-from pont.client.world.net.packets.auth_packets import AuthResponse, default_addon_bytes
-from pont.client.world.net.packets.constants import Expansion, Opcode
-from pont.client.world.net.packets.headers import ServerHeader
->>>>>>> 76e6eaf7
 from ..guid import Guid
 from ... import log
 
