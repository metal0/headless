--- conflicted
+++ resolved
@@ -43,11 +43,7 @@
 			# client.nursery.start_soon(client.anti_afk)
 			await trio.sleep_forever()
 
-<<<<<<< HEAD
 	except (trio.TooSlowError, auth.AuthError, world.WorldError):
-=======
-	except (trio.TooSlowError, auth.ProtocolError, auth.AuthError, world.ProtocolError):
->>>>>>> 76e6eaf7
 		traceback.print_exc()
 
 async def main():
